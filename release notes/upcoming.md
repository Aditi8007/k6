--- conflicted
+++ resolved
@@ -12,11 +12,8 @@
 
 **Docs**: [Test wide tags](https://docs.k6.io/v1.0/docs/tags-and-groups#section-test-wide-tags) and [Options](https://docs.k6.io/v1.0/docs/options#section-available-options)
 
-### k6/http: Support for HTTP NTLM Authentication (#556)
+### k6/http: Support for HTTP NTLM Authentication (#556
 
-<<<<<<< HEAD
-* Archive: archives generated on Windows can now run on *nix and vice versa. (#566)
-=======
 ```js
 import http from "k6/http";
 import { check } from "k6";
@@ -34,7 +31,6 @@
 
 **Docs**: [HTTP Params](http://k6.readme.io/docs/params-k6http)
 
-
 ## UX
 
 * Clearer error message when using `open` function outside init context (#563)
@@ -44,4 +40,6 @@
 
 * Removed all httpbin.org usage in tests, now a local transient HTTP server is used instead (#555). Thanks to @mccutchen for the great [go-httpbin](https://github.com/mccutchen/go-httpbin) library!
 * Fixed various data races and enabled automated testing with `-race` (#564)
->>>>>>> b9fb8ef6
+
+## Bugs
+* Archive: archives generated on Windows can now run on *nix and vice versa. (#566)